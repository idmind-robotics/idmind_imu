#!/usr/bin/env python

import sys
import copy
import numpy as np
import subprocess
import serial.tools.list_ports
from serial import SerialException

import rospy
import tf2_ros
from std_msgs.msg import String
from sensor_msgs.msg import Imu
from geometry_msgs.msg import Vector3Stamped, PoseStamped, TransformStamped, QuaternionStamped, Quaternion
from tf_conversions import transformations
from std_srvs.srv import Trigger, TriggerResponse
from tf2_geometry_msgs import do_transform_pose, do_transform_vector3

from idmind_serial2.idmind_serialport import IDMindSerial
from idmind_msgs.msg import Log

from diagnostic_msgs.msg import DiagnosticArray, DiagnosticStatus

VERBOSE = 5
LOGS = 5


def do_transform_quaternion(quaternion_msg, transform):
    # Use PoseStamped to transform the Quaternion
    src_ps = PoseStamped()
    src_ps.header = quaternion_msg.header
    src_ps.pose.orientation = quaternion_msg.quaternion
    tgt_ps = do_transform_pose(src_ps, transform)
    tgt_o = QuaternionStamped()
    tgt_o.header = tgt_ps.header
    tgt_o.quaternion = tgt_ps.pose.orientation
    return tgt_o


def do_transform_imu(imu_msg, transform):
    """
    Transforms the given Imu message into the given target frame
    :param imu_msg:
    :type imu_msg: Imu
    :param transform:
    :type transform: TransformStamped
    :return: Imu message transformed into the target frame
    :rtype: Imu
    """
    src_l = Vector3Stamped()
    src_l.header = imu_msg.header
    src_l.vector = imu_msg.linear_acceleration
    src_a = Vector3Stamped()
    src_a.header = imu_msg.header
    src_a.vector = imu_msg.angular_velocity
    src_o = QuaternionStamped()
    src_o.header = imu_msg.header
    src_o.quaternion = imu_msg.orientation

    tgt_l = do_transform_vector3(src_l, transform)
    tgt_a = do_transform_vector3(src_a, transform)
    tgt_o = do_transform_quaternion(src_o, transform)

    tgt_imu = copy.deepcopy(imu_msg)
    tgt_imu.header.frame_id = transform.child_frame_id
    tgt_imu.linear_acceleration = tgt_l.vector
    tgt_imu.angular_velocity = tgt_a.vector
    tgt_imu.orientation = tgt_o.quaternion
    return tgt_imu


tf2_ros.TransformRegistration().add(Imu, do_transform_quaternion)
tf2_ros.TransformRegistration().add(Imu, do_transform_imu)


class IDMindIMU:
    """
    This class extracts data from the Sparkfun OpenLog Artemis (with ICM 20948)
    The OpenLogArtemis sketch must be uploaded to the unit. It will publish to /imu the values of orientation, 
    angular velocity and linear acceleration.
    In case the connection is lost, it will try to reconnect.

    TODO: Allow for calibration of components
    """
    def __init__(self):
        # Logging
        self.logging = rospy.Publisher("/idmind_logging", Log, queue_size=10)
        self.diag_pub = rospy.Publisher("/diagnostics", DiagnosticArray, queue_size=10)
        self.val_exc = 0

        self.imu_data = ""
        self.last_imu = Imu()
        self.imu_reading = Imu()
        self.calibration = True
        self.imu_offset = Quaternion()
        self.imu_offset.w = -1
        self.tf_prefix = rospy.get_param("~tf_prefix", "")
        self.target_frame = rospy.get_param("~target_frame", "imu")

        # Connect to IMU
        self.ser = None
        self.connection()

        self.tf_buffer = tf2_ros.Buffer()
        self.transform_listener = tf2_ros.TransformListener(self.tf_buffer)

        self.imu_pub = rospy.Publisher("{}/imu".format(rospy.get_name()), Imu, queue_size=10)
        self.imu_euler_pub = rospy.Publisher("{}/euler_string".format(rospy.get_name()), String, queue_size=10)        

    def connection(self):
        """
        Function that connects to IMU port, searching all available ports
        Repeats until found. Flags for calibration.
        :return:
        """
        connected = False
        while not connected and not rospy.is_shutdown():
            self.log("Searching for IMU", 5)
            for addr in [comport.device for comport in serial.tools.list_ports.comports()]:
                # If the lsof call returns an output, then the port is already in use!
                try:
                    subprocess.check_output(['lsof', '+wt', addr])
                    continue
                except subprocess.CalledProcessError:
                    self.ser = IDMindSerial(addr=addr, baudrate=115200, timeout=0.5)
                    rospy.sleep(2)
                    self.ser.flush()
                    self.ser.reset_input_buffer()
                    self.ser.reset_output_buffer()
                    self.ser.write(bytearray(['f']))
                    rospy.sleep(0.5)
                    imu_data = self.ser.readline()
                    # self.log("Data: {}".format(imu_data), 2)
                    if "IDMind OpenLog Artemis" in imu_data:
                        connected = True
                        self.log("Imu found on {}".format(addr), 5)
                        self.publish_diagnostic(0, "IMU Detected on {}".format(addr))
                        break
                    else:
                        try:
                            self.ser.close()
                        except:
                            pass
                        finally:
                            self.log("Imu not found on {}".format(addr), 7)

                except KeyboardInterrupt:
                    self.log("Node shutdown by user.", 2)
                    raise KeyboardInterrupt()
                except SerialException:
                    self.log("Unable to connect to "+addr, 2)
                except Exception as serial_exc:
                    self.log(serial_exc, 2)
            else:
                self.log("No other devices found.", 5)

            if not connected:
                self.log("IMU not found. Waiting 5 secs to try again.", 1)
                self.publish_diagnostic(2, "IMU not found")
                rospy.sleep(5)
            else:
                self.calibration = True

        return connected

    #########################
    #  AUXILIARY FUNCTIONS  #
    #########################
    def log(self, msg, msg_level, log_level=-1, alert="info"):
        """
        Log function that publish in screen and in topic
        :param msg: Message to be published
        :param msg_level: Message level (1-10, where 1 is most important)
        :param log_level: Message level for logging (1-10, optional, -1 uses the same as msg_level)
        :param alert: Alert level of message - "info", "warn" or "error"
        :return:
        """
        if VERBOSE >= msg_level:
            if alert == "info":
                rospy.loginfo("{}: {}".format(rospy.get_name(), msg))
            elif alert == "warn":
                rospy.logwarn("{}: {}".format(rospy.get_name(), msg))
            elif alert == "error":
                rospy.logerr("{}: {}".format(rospy.get_name(), msg))
        if LOGS >= (log_level if log_level != -1 else msg_level):
            self.logging.publish(rospy.Time.now().to_sec(), rospy.get_name(), msg)

    def get_imu_data(self):
        """
            This method will read the buffer from the IMU until it finds EOL.
            This should be able to handle the message flow
        """
        data = ""
        self.ser.write(bytearray(['r']))
        while not rospy.is_shutdown():
            data += self.ser.readline()
            if len(data) > 0 and data[-1] == "\n":
                self.log("Got a complete line", 9)
                self.imu_data = data[:-2]
                return self.imu_data
            else:
                self.log("Waiting for a complete line", 7, alert="warn")
        return data

    def parse_msg(self):
        try:
            dev_data = self.imu_data.split(" ")
            msg = []
            for elem in dev_data:
                msg.append(float(elem.split(":")[1]))
            return msg
        except IndexError as err:
            self.log("Short IMU message: {}".format(err), 2, alert="warn")
        except ValueError as err:
            self.log("Bad IMU message: {}".format(err), 2, alert="warn")
        except Exception as err:
            self.log("Unknown Exception parsing IMU message: {}".format(err), 2, alert="error")
            raise err

    def compute_imu_msg(self):
        # Create new message
        try:
            # Get data
            self.get_imu_data()
            [q1, q2, q3, accuracy, roll, pitch, yaw, w_x, w_y, w_z, acc_x, acc_y, acc_z] = self.parse_msg()

            imu_msg = Imu()
            imu_msg.header.frame_id = self.tf_prefix+"imu"
            imu_msg.header.stamp = rospy.Time.now()  # + rospy.Duration(0.5)

            # Compute the Orientation based on the offset q
            raw = [q1, q2, q3, np.sqrt(1.0 - ((q1 * q1) + (q2 * q2) + (q3 * q3)))]

            off = self.imu_offset
            corr_q = transformations.quaternion_multiply([raw[0], raw[1], raw[2], raw[3]], [off.x, off.y, off.z, off.w])
            new_q = Quaternion()
            new_q.x = corr_q[0]
            new_q.y = corr_q[1]
            new_q.z = corr_q[2]
            new_q.w = corr_q[3]
            imu_msg.orientation = new_q

            # Set the sensor covariances
            imu_msg.orientation_covariance = [
                0.01, 0, 0,
                0, 0.01, 0,
                0, 0, 0.01
            ]

            # Angular Velocity
            imu_msg.angular_velocity.x = w_x
            imu_msg.angular_velocity.y = w_y
            imu_msg.angular_velocity.z = w_z
            # Datasheet says:
            # - Noise Spectral Density: 0.015dps/sqrt(Hz)
            # - Cross Axis Sensitivy: +-2%
            #diag = pow(0.015/np.sqrt(20), 2)
            #factor = 0.02
            #imu_msg.angular_velocity_covariance = [
            #    diag, w_x*factor, w_x*factor,
            #    w_y*factor, diag, w_y*factor,
            #    w_z*factor, w_z*factor, diag
            #]
            imu_msg.angular_velocity_covariance = [0.0] * 9
            imu_msg.angular_velocity_covariance[0] = 0.005
            imu_msg.angular_velocity_covariance[4] = 0.005
            imu_msg.angular_velocity_covariance[8] = 0.005
            # imu_msg.angular_velocity_covariance = [-1] * 9

            # Linear Acceleration
            imu_msg.linear_acceleration.x = acc_x
            imu_msg.linear_acceleration.y = acc_y
            imu_msg.linear_acceleration.z = acc_z
            #imu_msg.linear_acceleration.x = 0
            #imu_msg.linear_acceleration.y = 0
            #imu_msg.linear_acceleration.z = 9.82
            #imu_msg.linear_acceleration_covariance = [-1] * 9
            # Datasheet says:
            # - Noise Spectral Density: 230microg/sqrt(Hz)
            # - Cross Axis Sensitivy: +-2%
            #diag = pow(230e-6/np.sqrt(20), 2)/256.
            #factor = 0.02/256.
            #imu_msg.linear_acceleration_covariance = [
            #    diag, acc_x*factor, acc_x*factor,
            #    acc_y*factor, diag, acc_y*factor,
            #    acc_z*factor, acc_z*factor, diag
            #]
            imu_msg.linear_acceleration_covariance = [0.0] * 9
            imu_msg.linear_acceleration_covariance[0] = 0.005
            imu_msg.linear_acceleration_covariance[4] = 0.005
            imu_msg.linear_acceleration_covariance[8] = 0.005

            # Transform IMU message to another frame
            transf = self.get_transform(self.target_frame, imu_msg.header.frame_id)
            imu_msg = do_transform_imu(imu_msg, transf)
            # Message publishing
            self.imu_pub.publish(imu_msg)
            new_q = imu_msg.orientation
            [r, p, y] = transformations.euler_from_quaternion([new_q.x, new_q.y, new_q.z, new_q.w])
            self.imu_euler_pub.publish("Roll: {} | Pitch: {} | Yaw: {}".format(r, p, y))
        except SerialException as serial_exc:
            self.log("SerialException while reading from IMU: {}".format(serial_exc), 3)
            self.calibration = True
        except ValueError as val_err:
            self.log("Value error from IMU data - {}".format(val_err), 5)
            self.val_exc = self.val_exc + 1
        except Exception as imu_exc:
            self.log(imu_exc, 3)
            raise imu_exc

    def get_transform(self, source="imu", target="imu"):
        """ Returns the transform between two frames """
        try:
            transformation = self.tf_buffer.lookup_transform(target, source, rospy.Duration(0))
        except (tf2_ros.LookupException, tf2_ros.ConnectivityException, tf2_ros.ExtrapolationException):
            self.log('Unable to find the transformation from {} to {}'.format(source, target), 2, alert="error")
            transformation = TransformStamped()
        return transformation

    def calibrate_imu(self):
        """
            This method will save the current orientation as the offset.
            All future publications will be adjusted in relation to the saved orientation
            :return:
        """
        self.log("Calibrating IMU", 3)
        r = rospy.Rate(20)
        calibrated = False
        reads = 0
        while not calibrated and not rospy.is_shutdown():
            try:
                reads = reads + 1
                self.get_imu_data()
                if reads > 50:
                    self.get_imu_data()
<<<<<<< HEAD
                    [yaw, pitch, roll, acc_x, acc_y, acc_z, w_x, w_y, w_z] = self.parse_msg()
                    q = transformations.quaternion_from_euler(roll*3.14/180., pitch*3.14/180., yaw*3.14/180.)
                    # self.imu_offset.x = q[0]
                    # self.imu_offset.y = q[1]
                    # self.imu_offset.z = q[2]
                    # self.imu_offset.w = -q[3]
=======
                    [q1, q2, q3, accuracy, roll, pitch, yaw, w_x, w_y, w_z, acc_x, acc_y, acc_z] = self.parse_msg()
                    q = [q1, q2, q3, np.sqrt(1.0 - ((q1 * q1) + (q2 * q2) + (q3 * q3)))]
                    self.imu_offset.x = q[0]
                    self.imu_offset.y = q[1]
                    self.imu_offset.z = q[2]
                    self.imu_offset.w = -q[3]
>>>>>>> dbf62f30
                    calibrated = True
                    self.calibration = False
                else:
                    if reads == 1:
                        self.log("Discarding 50 readings for calibration", 7)
                    # rospy.loginfo(reads)
                r.sleep()

            except KeyboardInterrupt:
                raise KeyboardInterrupt()

    def publish_diagnostic(self, level, message):
        """ Auxiliary method to publish Diagnostic messages """
        diag_msg = DiagnosticArray()
        diag_msg.header.frame_id = "imu"
        diag_msg.header.stamp = rospy.Time.now()
        imu_msg = DiagnosticStatus()
        imu_msg.name = "IMU"
        imu_msg.hardware_id = "OpenLog Artemis IMU"
        imu_msg.level = level
        imu_msg.message = message
        diag_msg.status.append(imu_msg)
        self.diag_pub.publish(diag_msg)

    def start(self):
        r = rospy.Rate(20)
        while not rospy.is_shutdown():
            try:
                self.log("Bytes waiting: {}".format(self.ser.in_waiting), 7)
                if self.calibration:
                    self.calibrate_imu()
                else:
                    # self.get_imu_data()
                    # self.parse_msg()
                    self.compute_imu_msg()
                self.publish_diagnostic(0, "OK")
                r.sleep()
            except KeyboardInterrupt:
                self.log("{}: Shutting down by user".format(rospy.get_name()), 2)
                break
            except IOError as io_exc:
                self.publish_diagnostic(1, "Lost connection to IMU")
                self.log("Lost connection to IMU", 3)
                if not self.connection():
                    rospy.sleep(2)


if __name__ == "__main__":
    rospy.init_node("idmind_artemis")

    imu = IDMindIMU()
    imu.start()
    rospy.loginfo("{}: Node stopped".format(rospy.get_name()))<|MERGE_RESOLUTION|>--- conflicted
+++ resolved
@@ -333,21 +333,12 @@
                 self.get_imu_data()
                 if reads > 50:
                     self.get_imu_data()
-<<<<<<< HEAD
-                    [yaw, pitch, roll, acc_x, acc_y, acc_z, w_x, w_y, w_z] = self.parse_msg()
-                    q = transformations.quaternion_from_euler(roll*3.14/180., pitch*3.14/180., yaw*3.14/180.)
-                    # self.imu_offset.x = q[0]
-                    # self.imu_offset.y = q[1]
-                    # self.imu_offset.z = q[2]
-                    # self.imu_offset.w = -q[3]
-=======
                     [q1, q2, q3, accuracy, roll, pitch, yaw, w_x, w_y, w_z, acc_x, acc_y, acc_z] = self.parse_msg()
                     q = [q1, q2, q3, np.sqrt(1.0 - ((q1 * q1) + (q2 * q2) + (q3 * q3)))]
                     self.imu_offset.x = q[0]
                     self.imu_offset.y = q[1]
                     self.imu_offset.z = q[2]
                     self.imu_offset.w = -q[3]
->>>>>>> dbf62f30
                     calibrated = True
                     self.calibration = False
                 else:
