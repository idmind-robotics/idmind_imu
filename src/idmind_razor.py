#!/usr/bin/env python

import sys
import subprocess
import serial.tools.list_ports
from serial import SerialException
from math import degrees

import rospy
from std_msgs.msg import String
from sensor_msgs.msg import Imu
from geometry_msgs.msg import Quaternion
from tf_conversions import transformations
from std_srvs.srv import Trigger, TriggerResponse

from idmind_serial2.idmind_serialport import IDMindSerial
from idmind_messages.msg import Log

VERBOSE = 5
LOGS = 5


class IDMindIMU:
    """
    This class extracts data from the Sparkfun Razor M0 9DoF IMU.
    The .ino file must be uploaded to the unit. It will publish to /imu the values of orientation, angular velocity
    and linear acceleration.
    In case the connection is lost, it will try to reconnect.

    TODO: Allow for calibration of components
    """
    def __init__(self):

        # Logging
        self.logging = rospy.Publisher("/idmind_logging", Log, queue_size=10)
        self.val_exc = 0

        self.imu_reading = Imu()
        self.imu_offset = Quaternion()
        self.imu_offset.w = -1

        self.calibration = rospy.get_param("~calibration", default=True)
        self.is_relative = rospy.get_param("~relative", default=True)
        self.frame_id = rospy.get_param("~frame_id", default="base_link_imu")
<<<<<<< HEAD
        self.imu_port_name = rospy.get_param("~port_name", default="/dev/idmind-imu")
=======
        self.loop_rate = rospy.get_param("~publish_rate", default=20)
>>>>>>> 38be3605
        # Connect to IMU
        self.ser = None
        self.connection(self.imu_port_name)

        self.imu_pub = rospy.Publisher("/imu", Imu, queue_size=10)
        self.imu_euler_pub = rospy.Publisher("/imu/euler_string", String, queue_size=10)

        rospy.Service("/idmind_razor/calibration", Trigger, self.request_calibration)

    def connection(self, port_name):
        """
        Function that connects to IMU port. Tries port_name and then tries all available ports
        Repeats until found. Flags for calibration.
        :return:
        """
        connected = False
        while not connected and not rospy.is_shutdown():
            try:
                self.ser = IDMindSerial(port_name, baudrate=115200, timeout=1, set_low_latency=True)
                connected = True
            except SerialException:
                self.log("Unable to connect to %s" % port_name, 2)
            except Exception as serial_exc:
                self.log("Exception caught: {}".format(serial_exc), 2)
            if not connected:
                self.log("Searching on other ports", 5)
                for addr in [comport.device for comport in serial.tools.list_ports.comports()]:
                    # If the lsof call returns an output, then the port is already in use!
                    try:
                        subprocess.check_output(['lsof', '+wt', addr])
                        continue
                    except subprocess.CalledProcessError:
                        self.ser = IDMindSerial(addr=addr, baudrate=115200, timeout=0.5, set_low_latency=True)
                        imu_data = self.ser.read_until("\r\n")
                        if self.parse_msg(imu_data):
                            connected = True
                            self.log("Imu found on {}".format(addr), 5)
                            break
                        else:
                            self.log("Imu not found on {}".format(addr), 7)
                    except KeyboardInterrupt:
                        self.log("Node shutdown by user.", 2)
                        raise KeyboardInterrupt()
                    except SerialException:
                        self.log("Unable to connect to "+addr, 2)
                    except Exception as serial_exc:
                        self.log(serial_exc, 2)
                else:
                    self.log("No other devices found.", 5)

            if not connected:
                self.log("IMU not found. Waiting 5 secs to try again.", 1)
                rospy.sleep(5)
            else:
                self.calibration = rospy.get_param("~calibration", default=True)

        return connected

    def log(self, msg, msg_level, log_level=-1):
        """
        Logging method for both verbose and logging topic
        :param msg: Message to be logged/displayed
        :param msg_level: if this value is lower than VERBOSE, display message on screen
        :param log_level: (optional) if this value is lower than LOGS, publish message
        :return:
        """

        if VERBOSE >= msg_level:
            rospy.loginfo("{}: {}".format(rospy.get_name(), msg))
        if LOGS >= (log_level if log_level != -1 else msg_level):
            self.logging.publish(rospy.Time.now().to_sec(), rospy.get_name(), msg)

    def request_calibration(self, _req):
        self.calibration = True
        return TriggerResponse(True, "Requesting calibration")

    def parse_msg(self, imu_data):
        new_q = []
        a = []
        w = []
        dev_data = imu_data.split(" | ")

        if len(dev_data) != 3:
            self.log("IMU is giving bad answers - {}".format(imu_data), 6)
            return False
            
        for d in dev_data:
            values = d.split(" ")
            if values[0] == "Q:":
                q1 = Quaternion()
                q1.x = float(values[2])
                q1.y = float(values[3])
                q1.z = float(values[4])
                q1.w = float(values[1])
                if self.is_relative:
                    q_off = self.imu_offset
                    new_q = transformations.quaternion_multiply([q1.x, q1.y, q1.z, q1.w],
                                                                [q_off.x, q_off.y, q_off.z, q_off.w])
                else:
                    new_q = [q1.x, q1.y, q1.z, q1.w]
            elif values[0] == "A:":
                a = [float(values[1]), float(values[2]), float(values[3])]
            elif values[0] == "G:":
                w = [float(values[1]), float(values[2]), float(values[3])]
            else:
                self.log("IMU is giving bad answers - {}".format(imu_data), 6)
                self.log(values[0], 5)
                return False
        return [new_q, a, w]

    def calibrate_imu(self):
        """
        This method will save the current orientation as the offset. All future publications will be adjusted in relation
        to the saved orientation
        :return:
        """
        self.log("Calibrating IMU", 3)
        r = rospy.Rate(20)
        calibrated = False
        reads = 0
        while not calibrated and not rospy.is_shutdown():
            try:
                reads = reads + 1
                imu_data = self.ser.read_until("\r\n").split(" | ")
                if reads > 100:
                    s = imu_data[0]
                    s_data = s.split(" ")
                    if s_data[0] == "Q:":
                        self.imu_offset.w = -float(s_data[1])
                        self.imu_offset.x = float(s_data[2])
                        self.imu_offset.y = float(s_data[3])
                        self.imu_offset.z = float(s_data[4])
                        calibrated = True
                        self.calibration = False
                    else:
                        rospy.logwarn("IMU is giving bad answers - {}".format(s_data[0]))
                else:
                    if reads == 1:
                        self.log("Discarding 100 readings for calibration", 3)
                    # rospy.loginfo(reads)
                r.sleep()

            except KeyboardInterrupt:
                raise KeyboardInterrupt()

    def update_imu(self):
        """
        Reads all characters in the buffer until finding \r\n
        Messages should have the following format: "Q: w x y z | A: x y z | G: x y z"
        :return:
        """
        # Create new message
        try:
            imu_msg = Imu()
            # Set the sensor covariances
            imu_msg.orientation_covariance = [
                0.0025, 0, 0,
                0, 0.0025, 0,
                0, 0, 0.0025
            ]
            imu_msg.angular_velocity_covariance = [
                0.02, 0, 0,
                0, 0.02, 0,
                0, 0, 0.02
            ]
            imu_msg.linear_acceleration_covariance = [
                0.04, 0, 0,
                0, 0.04, 0,
                0, 0, 0.04
            ]

            imu_data = self.ser.read_until("\r\n")
            if len(imu_data) == 0:
                self.log("IMU is not answering", 2, alert="error")
                return
            try:
                [q, a, w] = self.parse_msg(imu_data)
                imu_msg.orientation.x = q[0]
                imu_msg.orientation.y = q[1]
                imu_msg.orientation.z = q[2]
                imu_msg.orientation.w = q[3]
                imu_msg.linear_acceleration.x = a[0]
                imu_msg.linear_acceleration.y = a[1]
                imu_msg.linear_acceleration.z = a[2]
                imu_msg.angular_velocity.x = w[0]
                imu_msg.angular_velocity.y = w[1]
                imu_msg.angular_velocity.z = w[2]
            except:
                self.log("IMU is giving bad answers - {}".format(imu_data), 6)
                return
            # Handle message header
            imu_msg.header.frame_id = self.frame_id
            imu_msg.header.stamp = rospy.Time.now() + rospy.Duration(0.5)

            self.publish_euler_imu(imu_msg)

            self.imu_reading = imu_msg

        except SerialException as serial_exc:
            self.log("SerialException while reading from IMU: {}".format(serial_exc), 3)
            self.calibration = True
        except ValueError as val_err:
            self.log("Value error from IMU data - {}".format(val_err), 5)
            self.val_exc = self.val_exc + 1
        except Exception as imu_exc:
            self.log(imu_exc, 3)
            raise imu_exc

    def publish_imu(self):
        self.imu_pub.publish(self.imu_reading)

    def publish_euler_imu(self, imu_reading):
        euler = transformations.euler_from_quaternion([imu_reading.orientation.x, imu_reading.orientation.y,
                                                           imu_reading.orientation.z, imu_reading.orientation.w])

        # imu_quaternion = "quaternion = ({}, {}, {}, {})".format(imu_reading.orientation.x,
        #                                                             imu_reading.orientation.y,
        #                                                             imu_reading.orientation.z,
        #                                                             imu_reading.orientation.w)
        # imu_euler = "euler = ({}, {}, {})".format(euler[0], euler[1], euler[2])
        imu_euler_deg = "euler_deg = {}, {}, {}".format(degrees(euler[0]), degrees(euler[1]), degrees(euler[2]))

        euler_imu_string = imu_euler_deg
        self.imu_euler_pub.publish(euler_imu_string)

    def start(self):

        r = rospy.Rate(self.loop_rate)
        while not rospy.is_shutdown():
            try:
                self.log("Bytes waiting: {}".format(self.ser.in_waiting), 7)
                if self.calibration:
                    self.log("Calibrating IMU...", 3)
                    self.calibrate_imu()
                else:
                    self.update_imu()
                    self.publish_imu()
                r.sleep()
            except KeyboardInterrupt:
                self.log("{}: Shutting down by user".format(rospy.get_name()), 2)
                break
            except IOError as io_exc:
                self.log("Lost connection to IMU", 3)
                if not self.connection("/dev/idmind-imu"):
                    rospy.sleep(2)


if __name__ == "__main__":
    rospy.init_node("idmind_razor")

    imu = IDMindIMU()
    imu.start()
    rospy.loginfo("{}: Node stopped".format(rospy.get_name()))<|MERGE_RESOLUTION|>--- conflicted
+++ resolved
@@ -32,7 +32,7 @@
     def __init__(self):
 
         # Logging
-        self.logging = rospy.Publisher("/idmind_logging", Log, queue_size=10)
+        self.log_pub = rospy.Publisher("/idmind_logging", Log, queue_size=10)
         self.val_exc = 0
 
         self.imu_reading = Imu()
@@ -42,11 +42,10 @@
         self.calibration = rospy.get_param("~calibration", default=True)
         self.is_relative = rospy.get_param("~relative", default=True)
         self.frame_id = rospy.get_param("~frame_id", default="base_link_imu")
-<<<<<<< HEAD
+
         self.imu_port_name = rospy.get_param("~port_name", default="/dev/idmind-imu")
-=======
         self.loop_rate = rospy.get_param("~publish_rate", default=20)
->>>>>>> 38be3605
+
         # Connect to IMU
         self.ser = None
         self.connection(self.imu_port_name)
@@ -105,7 +104,7 @@
 
         return connected
 
-    def log(self, msg, msg_level, log_level=-1):
+    def log(self, msg, msg_level, log_level=-1, alert="info"):
         """
         Logging method for both verbose and logging topic
         :param msg: Message to be logged/displayed
@@ -113,11 +112,15 @@
         :param log_level: (optional) if this value is lower than LOGS, publish message
         :return:
         """
-
         if VERBOSE >= msg_level:
-            rospy.loginfo("{}: {}".format(rospy.get_name(), msg))
+            if alert == "info":
+                rospy.loginfo("{}: {}".format(rospy.get_name(), msg))
+            elif alert == "warn":
+                rospy.logwarn("{}: {}".format(rospy.get_name(), msg))
+            elif alert == "error":
+                rospy.logerr("{}: {}".format(rospy.get_name(), msg))
         if LOGS >= (log_level if log_level != -1 else msg_level):
-            self.logging.publish(rospy.Time.now().to_sec(), rospy.get_name(), msg)
+            self.log_pub.publish(rospy.Time.now().to_sec(), rospy.get_name(), msg)
 
     def request_calibration(self, _req):
         self.calibration = True
@@ -237,9 +240,10 @@
             except:
                 self.log("IMU is giving bad answers - {}".format(imu_data), 6)
                 return
+
             # Handle message header
             imu_msg.header.frame_id = self.frame_id
-            imu_msg.header.stamp = rospy.Time.now() + rospy.Duration(0.5)
+            imu_msg.header.stamp = rospy.Time.now()  # + rospy.Duration(0.5)
 
             self.publish_euler_imu(imu_msg)
 
